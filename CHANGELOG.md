--- conflicted
+++ resolved
@@ -8,13 +8,10 @@
 
 ### Changed
 
-<<<<<<< HEAD
 <!-- TODO: use a version once teloxide-macros is released -->
 - Updated `teloxide-macros` see its [changelog](https://github.com/teloxide/teloxide-macros/blob/master/CHANGELOG.md#unreleased) for more
-=======
 - `UpdateListener` now has an associated type `Err` instead of a generic
 - `AsUpdateStream` now has an associated type `StreamErr` instead of a generic
->>>>>>> 811b69a2
 
 ## 0.10.1 - 2022-07-22
 
